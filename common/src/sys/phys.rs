--- conflicted
+++ resolved
@@ -73,11 +73,7 @@
         let mut event_emitter = event_bus.emitter();
 
         // Apply movement inputs
-<<<<<<< HEAD
-        for (entity, scale, _b, mut pos, mut vel, _ori) in (
-=======
         for (entity, scale, _, mut pos, mut vel, mut _ori) in (
->>>>>>> 443716ad
             &entities,
             scales.maybe(),
             &bodies,

pub mod item;

// Reexports
<<<<<<< HEAD
pub use item::{Debug, Item, ItemKind, SwordKind, ToolData, ToolKind};
=======
pub use item::{Consumable, Debug, Item, ItemKind, Tool};
>>>>>>> 7b6670b2

use crate::assets;
use specs::{Component, FlaggedStorage, HashMapStorage};
use specs_idvs::IDVStorage;
use std::ops::Not;

#[derive(Clone, Debug, PartialEq, Eq, Hash, Serialize, Deserialize)]
pub struct Inventory {
    pub slots: Vec<Option<Item>>,
}

/// Errors which the methods on `Inventory` produce
#[derive(Debug)]
pub enum Error {
    /// The inventory is full and items could not be added. The extra items have
    /// been returned.
    Full(Vec<Item>),
}

impl Inventory {
    pub fn slots(&self) -> &[Option<Item>] { &self.slots }

    pub fn len(&self) -> usize { self.slots.len() }

    /// Adds a new item to the first empty slot of the inventory. Returns the
    /// item again if no free slot was found.
    pub fn push(&mut self, item: Item) -> Option<Item> {
        match self.slots.iter_mut().find(|slot| slot.is_none()) {
            Some(slot) => {
                *slot = Some(item);
                None
            },
            None => Some(item),
        }
    }

    /// Add a series of items to inventory, returning any which do not fit as an
    /// error.
    pub fn push_all<I: Iterator<Item = Item>>(&mut self, mut items: I) -> Result<(), Error> {
        // Vec doesn't allocate for zero elements so this should be cheap
        let mut leftovers = Vec::new();
        let mut slots = self.slots.iter_mut();
        for item in &mut items {
            if let Some(slot) = slots.find(|slot| slot.is_none()) {
                slot.replace(item);
            } else {
                leftovers.push(item);
            }
        }
        if leftovers.len() > 0 {
            Err(Error::Full(leftovers))
        } else {
            Ok(())
        }
    }

    /// Add a series of items to an inventory without giving duplicates.
    /// (n * m complexity)
    ///
    /// Error if inventory cannot contain the items (is full), returning the
    /// un-added items. This is a lazy inefficient implementation, as it
    /// iterates over the inventory more times than necessary (n^2) and with
    /// the proper structure wouldn't need to iterate at all, but because
    /// this should be fairly cold code, clarity has been favored over
    /// efficiency.
    pub fn push_all_unique<I: Iterator<Item = Item>>(&mut self, mut items: I) -> Result<(), Error> {
        let mut leftovers = Vec::new();
        for item in &mut items {
            if self.contains(&item).not() {
                self.push(item).map(|overflow| leftovers.push(overflow));
            } // else drop item if it was already in
        }
        if leftovers.len() > 0 {
            Err(Error::Full(leftovers))
        } else {
            Ok(())
        }
    }

    /// Replaces an item in a specific slot of the inventory. Returns the old
    /// item or the same item again if that slot was not found.
    pub fn insert(&mut self, cell: usize, item: Item) -> Result<Option<Item>, Item> {
        match self.slots.get_mut(cell) {
            Some(slot) => {
                let old = slot.take();
                *slot = Some(item);
                Ok(old)
            },
            None => Err(item),
        }
    }

    pub fn is_full(&self) -> bool { self.slots.iter().all(|slot| slot.is_some()) }

    /// O(n) count the number of items in this inventory.
    pub fn count(&self) -> usize { self.slots.iter().filter_map(|slot| slot.as_ref()).count() }

    /// O(n) check if an item is in this inventory.
    pub fn contains(&self, item: &Item) -> bool {
        self.slots.iter().any(|slot| slot.as_ref() == Some(item))
    }

    /// Get content of a slot
    pub fn get(&self, cell: usize) -> Option<&Item> {
        self.slots.get(cell).and_then(Option::as_ref)
    }

    /// Swap the items inside of two slots
    pub fn swap_slots(&mut self, a: usize, b: usize) {
        if a.max(b) < self.slots.len() {
            self.slots.swap(a, b);
        }
    }

    /// Remove an item from the slot
    pub fn remove(&mut self, cell: usize) -> Option<Item> {
        self.slots.get_mut(cell).and_then(|item| item.take())
    }
}

impl Default for Inventory {
    fn default() -> Inventory {
        let mut inventory = Inventory {
            slots: vec![None; 25],
        };
        inventory.push(assets::load_expect_cloned("common.items.cheese"));
        inventory.push(assets::load_expect_cloned("common.items.apple"));
        inventory
    }
}

impl Component for Inventory {
    type Storage = HashMapStorage<Self>;
}

#[derive(Copy, Clone, Debug, Hash, Eq, PartialEq, Serialize, Deserialize)]
pub enum InventoryUpdateEvent {
    Init,
    Used,
    Consumed(Consumable),
    Gave,
    Given,
    Swapped,
    Dropped,
    Collected,
    Possession,
    Debug,
}

impl Default for InventoryUpdateEvent {
    fn default() -> Self { Self::Init }
}

#[derive(Copy, Clone, Debug, Default, Serialize, Deserialize)]
pub struct InventoryUpdate {
    event: InventoryUpdateEvent,
}

impl InventoryUpdate {
    pub fn new(event: InventoryUpdateEvent) -> Self { Self { event } }

    pub fn event(&self) -> InventoryUpdateEvent { self.event }
}

impl Component for InventoryUpdate {
    type Storage = FlaggedStorage<Self, IDVStorage<Self>>;
}

#[cfg(test)] mod test;<|MERGE_RESOLUTION|>--- conflicted
+++ resolved
@@ -1,11 +1,7 @@
 pub mod item;
 
 // Reexports
-<<<<<<< HEAD
-pub use item::{Debug, Item, ItemKind, SwordKind, ToolData, ToolKind};
-=======
 pub use item::{Consumable, Debug, Item, ItemKind, Tool};
->>>>>>> 7b6670b2
 
 use crate::assets;
 use specs::{Component, FlaggedStorage, HashMapStorage};
